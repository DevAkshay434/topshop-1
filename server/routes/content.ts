import { Router, Request, Response } from "express";
import { storage } from "../storage";
import { z } from "zod";
import { insertContentGenRequestSchema } from "@shared/schema";
import { generateBlogContentWithClaude, testClaudeConnection } from "../services/claude";

const contentRouter = Router();

// Generate content for a single topic with optional custom prompt
contentRouter.post("/generate-content", async (req: Request, res: Response) => {
  try {
    // Validate request body with enhanced options
    const reqSchema = z.object({
      topic: z.string().min(1),
      customPrompt: z.string().optional(),
      tone: z.string().optional().default("Professional"),
      length: z.string().optional().default("Medium (500-800 words)"),
      model: z.string().optional().default("claude")
    });
    
    const { topic, customPrompt, tone, length, model } = reqSchema.parse(req.body);
    
    console.log(`Generating content for topic: "${topic}" using ${model === "claude" ? "Claude AI" : "AI"} with tone: ${tone}, length: ${length}`);
    
    // Create a record of the content generation request
    const contentRequest = await storage.createContentGenRequest({
      topic,
      tone: customPrompt ? "custom" : tone, // Use specified tone or mark as custom if using custom prompt
      length: length.split(' ')[0].toLowerCase(), // Extract just the size portion (short, medium, long)
      status: "pending",
      generatedContent: null
    });
    
    try {
      // Generate content with Claude as the primary service
      console.log(`Generating content with Claude for topic: "${topic}" with tone: ${tone}, length: ${length}`);
      
      const generatedContent = await generateBlogContentWithClaude({
        topic,
<<<<<<< HEAD
        [], // keywords
        customPrompt || "",
        "", // productName
        "", // productDescription
        tone, // pass tone parameter
        length // pass length parameter
      );
=======
        tone: "professional",
        length: "medium",
        customPrompt
      });
>>>>>>> f2283adc
      
      // Log the returned content (truncated for readability)
      console.log(`Claude content generated successfully. Title: "${generatedContent.title}", Content length: ${generatedContent.content ? generatedContent.content.length : 0} characters`);
      
      // Update content generation request to completed
      const updatedRequest = await storage.updateContentGenRequest(contentRequest.id, {
        status: "completed",
        generatedContent: JSON.stringify(generatedContent)
      });
      
      // Get the Shopify connection to use as author
      const connection = await storage.getShopifyConnection();
      const storeName = connection?.storeName || "Store Owner";
      
      // Create a blog post with the generated content
      const post = await storage.createBlogPost({
        title: generatedContent.title,
        content: generatedContent.content || `# ${generatedContent.title}\n\nContent for ${topic}`,
        status: "draft", // Default to draft so user can review before publishing
        author: storeName,
        tags: Array.isArray(generatedContent.tags) && generatedContent.tags.length > 0 
          ? generatedContent.tags.join(",") 
          : topic,
        category: "Generated Content"
      });
      
      res.json({ 
        success: true, 
        requestId: updatedRequest?.id,
        postId: post.id,
        ...generatedContent
      });
      
    } catch (claudeError: any) {
      console.error("Claude content generation error:", claudeError);
      
      // Update as failed since Claude failed
      await storage.updateContentGenRequest(contentRequest.id, {
        status: "failed",
        generatedContent: JSON.stringify({ 
          error: "Claude content generation failed: " + (claudeError?.message || String(claudeError))
        })
      });
      
      // Return error to the client
      res.status(500).json({
        success: false,
        error: "Failed to generate content with Claude API",
        message: claudeError?.message || String(claudeError)
      });
    }
  } catch (error: any) {
    console.error("Error in content generation endpoint:", error);
    res.status(400).json({ 
      success: false, 
      error: error?.message || "Invalid request"
    });
  }
});

// Removed OpenAI test routes as we're now using Claude API exclusively

// Simple bulk content generation - direct topics and prompt
contentRouter.post("/generate-content/simple-bulk", async (req: Request, res: Response) => {
  try {
    // Validate request
    const reqSchema = z.object({
      topics: z.array(z.string().min(1)).min(1),
      customPrompt: z.string().min(10)
    });
    
    const { topics, customPrompt } = reqSchema.parse(req.body);
    
    console.log(`Simple bulk generating content for ${topics.length} topics with custom prompt`);
    
    // Log the prompt for debugging (first 50 chars)
    console.log(`Using prompt (first 50 chars): ${customPrompt.substring(0, 50)}...`);
    
    // Process results array
    const results = [];
    
    // Process each topic sequentially to avoid rate limits and make debugging easier
    for (const topic of topics) {
      try {
        console.log(`Generating content for topic: "${topic}"`);
        
        // Create content request record
        const contentRequest = await storage.createContentGenRequest({
          topic,
          tone: "custom",
          length: "medium",
          status: "pending",
          generatedContent: null
        });
        
        // Replace [TOPIC] in the custom prompt with the actual topic
        const topicPrompt = customPrompt.replace(/\[TOPIC\]/g, topic);
        
        try {
          console.log(`Generating content with Claude for topic "${topic}"`);
          
          // Generate content with Claude API
          const generatedContent = await generateBlogContentWithClaude({
            topic,
            tone: "professional",
            length: "medium",
            customPrompt: topicPrompt
          });
          
          console.log(`Claude content generated successfully for "${topic}". Title: "${generatedContent.title}"`);
          
          // Update request record
          await storage.updateContentGenRequest(contentRequest.id, {
            status: "completed",
            generatedContent: JSON.stringify(generatedContent)
          });
          
          // Get the Shopify connection to use as author
          const connection = await storage.getShopifyConnection();
          const storeName = connection?.storeName || "Store Owner";
          
          // Create a blog post with this content
          const post = await storage.createBlogPost({
            title: generatedContent.title,
            content: generatedContent.content || `# ${generatedContent.title}\n\nContent for ${topic}`,
            status: "published", 
            publishedDate: new Date(),
            author: storeName,
            tags: Array.isArray(generatedContent.tags) && generatedContent.tags.length > 0 
              ? generatedContent.tags.join(",") 
              : topic,
            category: "Generated Content"
          });
          
          // Try to sync to Shopify immediately
          try {
            await fetch(`http://localhost:5000/api/shopify/sync`, {
              method: 'POST',
              headers: { 'Content-Type': 'application/json' },
              body: JSON.stringify({ postIds: [post.id] })
            });
            console.log(`Post for "${topic}" synced to Shopify`);
          } catch (syncError) {
            console.error(`Error syncing post for "${topic}" to Shopify:`, syncError);
          }
          
          // Add to results
          results.push({
            topic,
            postId: post.id,
            title: generatedContent.title,
            content: generatedContent.content,
            status: "success",
            usesFallback: false
          });
          
        } catch (claudeError: any) {
          console.error(`Claude API error for topic "${topic}":`, claudeError);
          
          // Update request as failed
          await storage.updateContentGenRequest(contentRequest.id, {
            status: "failed",
            generatedContent: JSON.stringify({ 
              error: "Claude content generation failed: " + (claudeError?.message || String(claudeError))
            })
          });
          
          // Add failed result
          results.push({
            topic,
            status: "failed",
            error: "Claude content generation failed: " + (claudeError?.message || String(claudeError))
          });
        }
      } catch (topicError) {
        console.error(`Error processing topic "${topic}":`, topicError);
        results.push({
          topic,
          status: "failed",
          error: topicError instanceof Error ? topicError.message : "Unknown error"
        });
      }
    }
    
    // Send back all results
    res.json({
      success: true,
      totalTopics: topics.length,
      successful: results.filter(r => r.status === "success").length,
      results
    });
    
  } catch (error: any) {
    console.error("Error in simple bulk generation endpoint:", error);
    res.status(400).json({
      success: false,
      error: error.message || "Invalid request"
    });
  }
});

// Bulk generate content for multiple topics using Claude API
contentRouter.post("/generate-content/bulk", async (req: Request, res: Response) => {
  try {
    // Validate request body
    const reqSchema = z.object({
      topics: z.array(z.string().min(1)).min(1),
      templateId: z.number().optional(),
      customPrompt: z.string().optional()
    });
    
    const { topics, templateId, customPrompt } = reqSchema.parse(req.body);
    
    console.log(`Bulk generating content for ${topics.length} topics with Claude API ${customPrompt ? 'and custom prompt' : ''}`);
    
    // Get the template content if template ID is provided
    // Use the custom prompt if provided, otherwise use default prompt
    let effectivePrompt = customPrompt;
    
    if (!effectivePrompt && templateId) {
      // In a real implementation, we would fetch the template from the database
      // and use its customPrompt field if available
      console.log(`Using template ID: ${templateId}`);
      
      // Template prompts stored here for simplicity
      const templatePrompts: Record<number, string> = {
        1: "You are a professional product reviewer. Write a comprehensive, honest review about [TOPIC]. Include pros, cons, and a final verdict with rating. Be objective and support claims with evidence.",
        2: "You are an expert educator. Create a detailed, step-by-step guide explaining how to [TOPIC]. Include prerequisites, common mistakes to avoid, and helpful tips for beginners.",
        3: "You are an industry analyst. Write a well-researched article about the latest trends in [TOPIC] for this year. Include statistics, expert opinions, and practical insights for businesses.",
        4: "You are a product comparison specialist. Write a detailed, fair comparison between different [TOPIC] options. Include a feature-by-feature breakdown and recommendations for different use cases.",
        5: "You are a marketing specialist. Create a compelling seasonal promotion article for [TOPIC]. Include special offers, limited-time deals, and create a sense of urgency.",
        6: "You are a case study writer. Create a detailed success story about a business that achieved impressive results with [TOPIC]. Include specific challenges, solutions, implementation details, and quantifiable outcomes. Use a professional, factual tone."
      };
      
      if (templateId in templatePrompts) {
        effectivePrompt = templatePrompts[templateId];
        console.log(`Using template prompt for ID ${templateId}`);
      }
    }
    
    // Log the effective prompt for debugging
    console.log(`Using prompt (first 50 chars): ${effectivePrompt ? effectivePrompt.substring(0, 50) + '...' : 'None'}`);
    
    // Array to store results for all topics
    const createdPosts = [];
    const postIds = [];
    
    // Process each topic sequentially to better handle rate limits
    for (const topic of topics) {
      try {
        console.log(`Generating content for topic: "${topic}"`);
        
        // Create a content generation request record
        const contentRequest = await storage.createContentGenRequest({
          topic,
          tone: "professional",
          length: "medium",
          status: "pending",
          generatedContent: null
        });
        
        // Create topic-specific prompt by replacing [TOPIC]
        const topicPrompt = effectivePrompt ? effectivePrompt.replace(/\[TOPIC\]/g, topic) : undefined;
        
        // Generate content with Claude
        console.log(`Generating content with Claude for topic: "${topic}"`);
        
        try {
          const generatedContent = await generateBlogContentWithClaude({
            topic,
            tone: "professional",
            length: "medium",
            customPrompt: topicPrompt
          });
          
          console.log(`Claude content generated successfully for "${topic}". Title: "${generatedContent.title}"`);
          
          // Update request record
          await storage.updateContentGenRequest(contentRequest.id, {
            status: "completed",
            generatedContent: JSON.stringify(generatedContent)
          });
          
          // Get the Shopify connection to use as author
          const connection = await storage.getShopifyConnection();
          const storeName = connection?.storeName || "Store Owner";
          
          // Create a blog post with this content
          const post = await storage.createBlogPost({
            title: generatedContent.title,
            content: generatedContent.content || `# ${generatedContent.title}\n\nContent for ${topic}`,
            status: "published", 
            publishedDate: new Date(),
            author: storeName,
            tags: Array.isArray(generatedContent.tags) && generatedContent.tags.length > 0 
              ? generatedContent.tags.join(",") 
              : topic,
            category: "Generated Content"
          });
          
          // Add to tracking arrays
          createdPosts.push(post);
          postIds.push(post.id);
          
          console.log(`Created post: ${post.id} - "${post.title}"`);
          
          // Try to sync to Shopify immediately
          try {
            await fetch(`http://localhost:5000/api/shopify/sync`, {
              method: 'POST',
              headers: { 'Content-Type': 'application/json' },
              body: JSON.stringify({ postIds: [post.id] })
            });
            console.log(`Post for "${topic}" synced to Shopify`);
          } catch (syncError) {
            console.error(`Error syncing post for "${topic}" to Shopify:`, syncError);
          }
          
        } catch (claudeError: any) {
          console.error(`Claude API error for topic "${topic}":`, claudeError);
          
          // Update request as failed
          await storage.updateContentGenRequest(contentRequest.id, {
            status: "failed",
            generatedContent: JSON.stringify({ 
              error: "Claude content generation failed: " + (claudeError?.message || String(claudeError))
            })
          });
        }
      } catch (topicError) {
        console.error(`Error processing topic "${topic}":`, topicError);
      }
    }
    
    // Return results
    res.json({
      success: true,
      totalTopics: topics.length,
      successful: createdPosts.length,
      posts: createdPosts
    });
    
  } catch (error: any) {
    console.error("Error in bulk generation endpoint:", error);
    res.status(400).json({
      success: false,
      error: error.message || "Invalid request"
    });
  }
});

// Add a test route to check Claude API
contentRouter.get("/test-claude", async (req: Request, res: Response) => {
  try {
    // Check if API key is available
    if (!process.env.ANTHROPIC_API_KEY) {
      console.error("Claude API Key is missing");
      return res.status(500).json({
        success: false,
        error: "Claude API Key is missing",
        details: "API key environment variable is not set"
      });
    }
    
    // Log the API key status (masked for security)
    console.log(`Claude API Key status: Present (first 3 chars: ${process.env.ANTHROPIC_API_KEY.substring(0, 3)}...)`);
    
    // Test connection to Claude API
    const testResult = await testClaudeConnection();
    
    return res.json({ 
      success: testResult.success, 
      message: testResult.message,
      data: { 
        model: "claude-3-7-sonnet-20250219",
        status: testResult.success ? "success" : "error"
      }
    });
  } catch (error) {
    console.error("Claude API test failed:", error);
    return res.status(500).json({ 
      success: false, 
      error: "Claude API test failed", 
      details: error instanceof Error ? error.message : String(error) 
    });
  }
});

export default contentRouter;<|MERGE_RESOLUTION|>--- conflicted
+++ resolved
@@ -9,48 +9,35 @@
 // Generate content for a single topic with optional custom prompt
 contentRouter.post("/generate-content", async (req: Request, res: Response) => {
   try {
-    // Validate request body with enhanced options
+    // Validate request body with custom prompt support
     const reqSchema = z.object({
       topic: z.string().min(1),
-      customPrompt: z.string().optional(),
-      tone: z.string().optional().default("Professional"),
-      length: z.string().optional().default("Medium (500-800 words)"),
-      model: z.string().optional().default("claude")
-    });
-    
-    const { topic, customPrompt, tone, length, model } = reqSchema.parse(req.body);
-    
-    console.log(`Generating content for topic: "${topic}" using ${model === "claude" ? "Claude AI" : "AI"} with tone: ${tone}, length: ${length}`);
+      customPrompt: z.string().optional()
+    });
+    
+    const { topic, customPrompt } = reqSchema.parse(req.body);
+    
+    console.log(`Generating content for topic: "${topic}" ${customPrompt ? 'with custom prompt' : ''}`);
     
     // Create a record of the content generation request
     const contentRequest = await storage.createContentGenRequest({
       topic,
-      tone: customPrompt ? "custom" : tone, // Use specified tone or mark as custom if using custom prompt
-      length: length.split(' ')[0].toLowerCase(), // Extract just the size portion (short, medium, long)
+      tone: customPrompt ? "custom" : "professional", // Using tone field to track if custom prompt was used
+      length: "medium", // Default length
       status: "pending",
       generatedContent: null
     });
     
     try {
       // Generate content with Claude as the primary service
-      console.log(`Generating content with Claude for topic: "${topic}" with tone: ${tone}, length: ${length}`);
+      console.log(`Generating content with Claude for topic: "${topic}"`);
       
       const generatedContent = await generateBlogContentWithClaude({
         topic,
-<<<<<<< HEAD
-        [], // keywords
-        customPrompt || "",
-        "", // productName
-        "", // productDescription
-        tone, // pass tone parameter
-        length // pass length parameter
-      );
-=======
         tone: "professional",
         length: "medium",
         customPrompt
       });
->>>>>>> f2283adc
       
       // Log the returned content (truncated for readability)
       console.log(`Claude content generated successfully. Title: "${generatedContent.title}", Content length: ${generatedContent.content ? generatedContent.content.length : 0} characters`);

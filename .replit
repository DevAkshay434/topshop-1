--- conflicted
+++ resolved
@@ -19,8 +19,6 @@
 localPort = 32999
 externalPort = 3000
 
-<<<<<<< HEAD
-=======
 [[ports]]
 localPort = 40413
 externalPort = 3001
@@ -29,7 +27,6 @@
 localPort = 43359
 externalPort = 3002
 
->>>>>>> 654b1fe9
 [workflows]
 runButton = "Project"
 
